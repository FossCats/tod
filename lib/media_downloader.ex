defmodule MediaDownloader do
  def download_audio(url, max_size_bytes) do
    with {:ok, validated_url} <- validate_url(url),
         {:ok, file_path} <- run_yt_dlp(validated_url),
         {:ok, _} <- validate_file_size(file_path, max_size_bytes) do
      {:ok, file_path}
    else
      {:error, reason} -> {:error, reason}
    end
  end

  defp validate_url(url) do
    case URI.parse(url) do
      %URI{scheme: scheme, host: host} when scheme in ["http", "https"] and is_binary(host) ->
        {:ok, url}

      _ ->
        {:error, :invalid_url}
    end
  end

  defp run_yt_dlp(url) do
<<<<<<< HEAD
    output_path = "/tmp/downloads/#{:crypto.strong_rand_bytes(16) |> Base.url_encode64()}.pcm"
    
    cmd = "yt-dlp -x --audio-format wav --audio-quality 0 --postprocessor-args \"-ar 48000 -acodec pcm_s16le\" -o '#{output_path}' '#{url}'"
    
=======
    output_path = "/tmp/downloads/#{:crypto.strong_rand_bytes(8) |> Base.url_encode64()}.opus"

    cmd = "yt-dlp -x --audio-format opus -f bestaudio/best -o '#{output_path}' '#{url}'"

>>>>>>> bba69a73
    case System.cmd("sh", ["-c", cmd]) do
      {_, 0} -> {:ok, output_path}
      {error_output, _} -> {:error, {:yt_dlp_error, error_output}}
    end
  end

  defp validate_file_size(file_path, max_size_bytes) do
    case File.stat(file_path) do
      {:ok, %File.Stat{size: size}} when size <= max_size_bytes ->
        {:ok, file_path}

      {:ok, %File.Stat{size: size}} ->
        File.rm!(file_path)
        {:error, {:file_too_large, size, max_size_bytes}}

      {:error, reason} ->
        {:error, {:file_stat_error, reason}}
    end
  end
end<|MERGE_RESOLUTION|>--- conflicted
+++ resolved
@@ -20,17 +20,10 @@
   end
 
   defp run_yt_dlp(url) do
-<<<<<<< HEAD
     output_path = "/tmp/downloads/#{:crypto.strong_rand_bytes(16) |> Base.url_encode64()}.pcm"
     
     cmd = "yt-dlp -x --audio-format wav --audio-quality 0 --postprocessor-args \"-ar 48000 -acodec pcm_s16le\" -o '#{output_path}' '#{url}'"
     
-=======
-    output_path = "/tmp/downloads/#{:crypto.strong_rand_bytes(8) |> Base.url_encode64()}.opus"
-
-    cmd = "yt-dlp -x --audio-format opus -f bestaudio/best -o '#{output_path}' '#{url}'"
-
->>>>>>> bba69a73
     case System.cmd("sh", ["-c", cmd]) do
       {_, 0} -> {:ok, output_path}
       {error_output, _} -> {:error, {:yt_dlp_error, error_output}}
